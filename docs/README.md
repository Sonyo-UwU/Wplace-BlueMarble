<table>
  <tr>
    <td><a href="#blue-marble">Blue Marble</a></td>
    <td valign="top" rowspan="99"><a href="https://discord.gg/tpeBPy46hf"><img alt="Discord Banner" src="https://discord.com/api/guilds/796124137042608188/widget.png?style=banner4"></a></td>
  </tr>
  <tr>
    <td>&emsp;<a href="#quick-guide">Quick Guide</a></td>
  </tr>
  <tr>
    <td>&emsp;<a href="#overview">Overview</a></td>
  </tr>
  <tr>
    <td>&emsp;&emsp;<a href="#installation-instructions">Installation Instructions</a></td>
  </tr>
  <tr>
    <td>&emsp;&emsp;<a href="#script-settings">Script Settings</a></td>
  </tr>
  <tr>
    <td>&emsp;&emsp;<a href="#template-settings">Template Settings</a></td>
  </tr>
  <tr>
    <td>&emsp;<a href="#how-versioning-works">How Versioning Works</a></td>
  </tr>
  <tr>
    <td>&emsp;<a href="#licenses">Licenses</a></td>
  </tr>
  <tr>
    <td>&emsp;<a href="#faq">FAQ</a></td>
  </tr>
  <tr>
    <td>&emsp;&emsp;<a href="#is-blue-marble-malware">Is Blue Marble malware?</a></td>
  </tr>
  <tr>
    <td>&emsp;&emsp;<a href="#how-can-blue-marble-place-pixels-for-me">How can Blue Marble place pixels for me?</a></td>
  </tr>
  <tr>
    <td>&emsp;&emsp;<a href="#how-do-i-hide-the-overlay">How do I hide the overlay?</a></td>
  </tr>
  <tr>
    <td>&emsp;&emsp;<a href="#why-do-game-notifications-appear-on-top-of-the-overlay">Why do game notifications appear on top of the overlay?</a></td>
  </tr>
</table>

<h1>Blue Marble</h1>
<a href="https://status.wplace.lol" target="_blank" rel="noopener noreferrer"><img alt="Wplace Status" src="https://status.wplace.lol/badge/_/status?labelColor=5f5f5f&color=&style=flat&label=Wplace%20Status"></a>
<<<<<<< HEAD
<a href="" target="_blank" rel="noopener noreferrer"><img alt="Latest Version" src="https://img.shields.io/badge/Latest_Version-0.82.54-lightblue?style=flat"></a>
=======
<a href="" target="_blank" rel="noopener noreferrer"><img alt="Latest Version" src="https://img.shields.io/badge/Latest_Version-0.83.0-lightblue?style=flat"></a>
>>>>>>> 4133453c
<a href="https://github.com/SwingTheVine/Wplace-BlueMarble/releases" target="_blank" rel="noopener noreferrer"><img alt="Latest Release" src="https://img.shields.io/github/v/release/SwingTheVine/Wplace-BlueMarble?sort=semver&style=flat&label=Latest%20Release&color=blue"></a>
<a href="https://github.com/SwingTheVine/Wplace-BlueMarble/blob/main/LICENSE.txt" target="_blank" rel="noopener noreferrer"><img alt="Software License: MPL-2.0" src="https://img.shields.io/badge/Software_License-MPL--2.0-slateblue?style=flat"></a>
<a href="https://discord.gg/tpeBPy46hf" target="_blank" rel="noopener noreferrer"><img alt="Contact Me" src="https://img.shields.io/badge/Contact_Me-gray?style=flat&logo=Discord&logoColor=white&logoSize=auto&labelColor=cornflowerblue"></a>
<a href="https://bluemarble.camilledaguin.fr/" target="_blank" rel="noopener noreferrer"><img alt="Blue Marble Website" src="https://img.shields.io/badge/Blue_Marble_Website-Camille_Daguin-blue?style=flat&logo=globe&logoColor=white"></a>
<a href="" target="_blank" rel="noopener noreferrer"><img alt="WakaTime" src="https://img.shields.io/badge/Coding_Time-111hrs_12mins-blue?style=flat&logo=wakatime&logoColor=black&logoSize=auto&labelColor=white"></a>
<a href="" target="_blank" rel="noopener noreferrer"><img alt="Total Patches" src="https://img.shields.io/badge/Total_Patches-494-black?style=flat"></a>
<a href="" target="_blank" rel="noopener noreferrer"><img alt="Total Lines of Code" src="https://tokei.rs/b1/github/SwingTheVine/Wplace-BlueMarble?category=code"></a>
<a href="" target="_blank" rel="noopener noreferrer"><img alt="Total Comments" src="https://tokei.rs/b1/github/SwingTheVine/Wplace-BlueMarble?category=comments"></a>
<a href="" target="_blank" rel="noopener noreferrer"><img alt="Compression" src="https://img.shields.io/badge/Compression-69.50%25-blue"></a>
<a href="" target="_blank" rel="noopener noreferrer"><img alt="Repo Size" src="https://img.shields.io/github/repo-size/SwingTheVine/Wplace-BlueMarble"></a>
<a href="" target="_blank" rel="noopener noreferrer"><img alt="Visitors" src="https://img.shields.io/badge/Visitors-354_340-gainsboro?style=flat"></a>
<a href="" target="_blank" rel="noopener noreferrer"><img alt="Downloads" src="https://img.shields.io/github/downloads/SwingTheVine/Wplace-BlueMarble/total.svg"></a>
<a href="" target="_blank" rel="noopener noreferrer"><img alt="Build" src="https://github.com/SwingTheVine/Wplace-BlueMarble/actions/workflows/build.yml/badge.svg"></a>
<a href="" target="_blank" rel="noopener noreferrer"><img alt="Pages" src="https://github.com/SwingTheVine/Wplace-BlueMarble/actions/workflows/pages/pages-build-deployment/badge.svg?branch=wiki"></a>
<a href="" target="_blank" rel="noopener noreferrer"><img alt="CodeQL" src="https://github.com/SwingTheVine/Wplace-BlueMarble/actions/workflows/github-code-scanning/codeql/badge.svg"></a>
<a href="https://www.bestpractices.dev/projects/11067" target="_blank" rel="noopener noreferrer"><img alt="OpenSSF Best Practices" src="https://www.bestpractices.dev/projects/11067/badge"></a>
<<<<<<< HEAD
=======

<h2>Quick Guide</h2>
<p>
  Press the arrows to reveal the option you want.
  <details>
    <summary>
      <b>I want to download Blue Marble.</b> <sup>(Click to Expand)</sup>
    </summary>
    <a href="#installation-instructions">Click here</a> to view the installation instructions.
  </details>
  <details>
    <summary>
      <b>I want to ask questions about Blue Marble.</b> <sup>(Click to Expand)</sup>
    </summary>
    <a href="https://discord.gg/tpeBPy46hf" target="_blank" rel="noopener noreferrer">Click here</a> for the Discord server invite to the Blue Marble support server.
    <br>
    <a href="https://github.com/SwingTheVine/Wplace-BlueMarble/discussions/categories/q-a">Click here</a> for the GitHub help & question page for Blue Marble.
  </details>
  <details>
    <summary>
      <b>I want to report a bug.</b> <sup>(Click to Expand)</sup>
    </summary>
    <a href="https://github.com/SwingTheVine/Wplace-BlueMarble/issues/new/choose">Click here</a> to report a bug, then choose the "Bug Report" option.
  </details>
  <details>
    <summary>
      <b>I want to suggest a feature.</b> <sup>(Click to Expand)</sup>
    </summary>
    <a href="https://github.com/SwingTheVine/Wplace-BlueMarble/issues/new/choose">Click here</a> to suggest a feature, then choose the Feature Request" option.
  </details>
  <details>
    <summary>
      <b>I want to contribute.</b> <sup>(Click to Expand)</sup>
    </summary>
    <a href="https://github.com/SwingTheVine/Wplace-BlueMarble/blob/main/docs/CONTRIBUTING.md">Click here</a> to read the contributing guidelines.
  </details>
  <details>
    <summary>
      <b>I want to report a vulnerability.</b> <sup>(Click to Expand)</sup>
    </summary>
    <a href="https://github.com/SwingTheVine/Wplace-BlueMarble/security">Click here</a> to submit a vulnerability report.
  </details>
  <details>
    <summary>
      <b>I want to visit the website.</b> <sup>(Click to Expand)</sup>
    </summary>
    <a href="https://bluemarble.camilledaguin.fr/" target="_blank" rel="noopener noreferrer">Click here</a> to visit the official Blue Marble website.
  </details>
</p>

<h2>Quick Guide</h2>
<p>
  Press the arrows to reveal the option you want.
  <details>
    <summary>
      <b>I want to download Blue Marble.</b> <sup>(Click to Expand)</sup>
    </summary>
    <a href="#installation-instructions">Click here</a> to view the installation instructions.
  </details>
  <details>
    <summary>
      <b>I want to ask questions about Blue Marble.</b> <sup>(Click to Expand)</sup>
    </summary>
    <a href="https://discord.gg/tpeBPy46hf" target="_blank" rel="noopener noreferrer">Click here</a> for the Discord server invite to the Blue Marble support server.
    <br>
    <a href="https://github.com/SwingTheVine/Wplace-BlueMarble/discussions/categories/q-a">Click here</a> for the GitHub help & question page for Blue Marble.
  </details>
  <details>
    <summary>
      <b>I want to report a bug.</b> <sup>(Click to Expand)</sup>
    </summary>
    <a href="https://github.com/SwingTheVine/Wplace-BlueMarble/issues/new/choose">Click here</a> to report a bug, then choose the "Bug Report" option.
  </details>
  <details>
    <summary>
      <b>I want to suggest a feature.</b> <sup>(Click to Expand)</sup>
    </summary>
    <a href="https://github.com/SwingTheVine/Wplace-BlueMarble/issues/new/choose">Click here</a> to suggest a feature, then choose the Feature Request" option.
  </details>
  <details>
    <summary>
      <b>I want to contribute.</b> <sup>(Click to Expand)</sup>
    </summary>
    <a href="https://github.com/SwingTheVine/Wplace-BlueMarble/blob/main/docs/CONTRIBUTING.md">Click here</a> to read the contributing guidelines.
  </details>
</p>
>>>>>>> 4133453c

<h2>Quick Guide</h2>
<p>
  Press the arrows to reveal the option you want.
  <details>
    <summary>
      <b>I want to download Blue Marble.</b> <sup>(Click to Expand)</sup>
    </summary>
    <a href="#installation-instructions">Click here</a> to view the installation instructions.
  </details>
  <details>
    <summary>
      <b>I want to ask questions about Blue Marble.</b> <sup>(Click to Expand)</sup>
    </summary>
    <a href="https://discord.gg/tpeBPy46hf" target="_blank" rel="noopener noreferrer">Click here</a> for the Discord server invite to the Blue Marble support server.
    <br>
    <a href="https://github.com/SwingTheVine/Wplace-BlueMarble/discussions/categories/q-a">Click here</a> for the GitHub help & question page for Blue Marble.
  </details>
  <details>
    <summary>
      <b>I want to report a bug.</b> <sup>(Click to Expand)</sup>
    </summary>
    <a href="https://github.com/SwingTheVine/Wplace-BlueMarble/issues/new/choose">Click here</a> to report a bug, then choose the "Bug Report" option.
  </details>
  <details>
    <summary>
      <b>I want to suggest a feature.</b> <sup>(Click to Expand)</sup>
    </summary>
    <a href="https://github.com/SwingTheVine/Wplace-BlueMarble/issues/new/choose">Click here</a> to suggest a feature, then choose the Feature Request" option.
  </details>
  <details>
    <summary>
      <b>I want to contribute.</b> <sup>(Click to Expand)</sup>
    </summary>
    <a href="https://github.com/SwingTheVine/Wplace-BlueMarble/blob/main/docs/CONTRIBUTING.md">Click here</a> to read the contributing guidelines.
  </details>
  <details>
    <summary>
      <b>I want to report a vulnerability.</b> <sup>(Click to Expand)</sup>
    </summary>
    <a href="https://github.com/SwingTheVine/Wplace-BlueMarble/security">Click here</a> to submit a vulnerability report.
  </details>
  <details>
    <summary>
      <b>I want to visit the website.</b> <sup>(Click to Expand)</sup>
    </summary>
    <a href="https://bluemarble.camilledaguin.fr/" target="_blank" rel="noopener noreferrer">Click here</a> to visit the official Blue Marble website.
  </details>
</p>

<h2>Overview</h2>
<p>
  Welcome to Blue Marble! Blue Marble is a userscript for the website <a href="https://wplace.live/" target="_blank" rel="noopener noreferrer">wplace.live</a>. The purpose of Blue Marble is to allow you to take an image, and layer it onto the canvas! That way, you can easily trace the image of your art, without having to look back and forth between multiple tabs/monitors. In addition, Blue Marble supports some neat extra features such as: 
  <ul>
    <li>Displaying the number of pixels you need to level up</li>
    <li>Displaying a simple coordinate system (tile coordinats & pixel coordinates)</li>
    <li>Allowing you to move the color palette to the top of the screen when placing pixels</li>
    <li>Allowing you to use the eyedropper on the template image, provided the colors are correct</li>
    <li>...and more!</li>
  </ul>
  If you like this userscript, please ⭐ the repository! For more information and updates, visit the <a href="https://bluemarble.camilledaguin.fr/" target="_blank" rel="noopener noreferrer">Blue Marble website</a>. If you wish to contribute to Blue Marble, check out the <a href="https://github.com/SwingTheVine/Wplace-BlueMarble/blob/main/docs/CONTRIBUTING.md" target="_blank" rel="noopener noreferrer">CONTRIBUTING.md</a> file in <code>docs/</code>.

  <img alt="Showcase image of Blue Marble template" src="./assets/Showcase1.png">

  <h3>Installation Instructions</h3>
  <a href="" target="_blank" rel="noopener noreferrer"><img alt="Supported Browsers" src="https://img.shields.io/badge/Supported%20Browsers-Chrome%20%7C%20Firefox%2A%20%7C%20Safari%20%7C%20Edge%20%7C%20Brave-orange?style=flat"></a>
  <a href="" target="_blank" rel="noopener noreferrer"><img alt="Unupported Browsers" src="https://img.shields.io/badge/Unsupported%20Browsers-Firefox%2A%20%7C%20Kiwi%20%7C%20Vivaldi-red?style=flat"></a>
  <p>
    Blue Marble has been verified to work on mobile devices. Blue Marble was designed on Chrome, but Blue Marble might work on "unsupported" browsers not listed above. Some versions/forks of Firefox work. Some versions/forks of Firefox do not work.
    <br>
    Installation instructions for Blue Marble are below. Click the arrows to expand the instructions you want to see. Blue text is a link.
    <details>
      <summary>
        <b>Install Chrome</b> <sup>(Click to expand)</sup>
      </summary>
      <a href="https://www.youtube.com/watch?v=gg5oiJcftEc" target="_blank" rel="noopener noreferrer"><img alt="Install Tutorial" src="https://img.shields.io/badge/Install_Tutorial-gray?style=flat&logo=YouTube&logoColor=white&logoSize=auto&labelColor=darkred"></a>
      <ol>
        <li>Install the <a href="https://chromewebstore.google.com/detail/tampermonkey/dhdgffkkebhmkfjojejmpbldmpobfkfo" target="_blank" rel="noopener noreferrer">TamperMonkey</a> extension for Chrome.
        <br>
        <img alt="Click the 'Add extension' button" src="https://github.com/SwingTheVine/Wplace-BlueMarble/blob/main/docs/assets/ComputerChromeInstall1.png"></li>
        <li>Right-click the extension.
        <br>
        <img alt="Enter the 'Manage Extension' menu" src="https://github.com/SwingTheVine/Wplace-BlueMarble/blob/main/docs/assets/ComputerChromeInstall2.png"></li>
        <li>Left-click "Manage Extension."</li>
        <li>Enable "Developer Mode."
        <br>
        <img alt="Enable 'Developer Mode' and 'Allow user scripts'" src="https://github.com/SwingTheVine/Wplace-BlueMarble/blob/main/docs/assets/ComputerChromeInstall3.png"></li>
        <li>Enable "Allow user scripts."</li>
        <li><strong>One-click install:</strong> Click this link to Install Blue Marble directly: <a href="https://github.com/SwingTheVine/Wplace-BlueMarble/releases/download/pre/BlueMarble.user.js" target="_blank" rel="noopener noreferrer"><strong>Install Blue Marble</strong></a>
        <br>
        TamperMonkey will automatically detect the userscript and prompt you to Install it.</li>
        <li>Refresh the <a href="https://wplace.live/" target="_blank" rel="noopener noreferrer">wplace.live</a> webpage.</li>
      </ol>
    </details>
    <details>
      <summary>
        <b>Install on Microsoft Edge</b> <sup>(Click to expand)</sup>
      </summary>
      <ol>
        <li>Install the <a href="https://microsoftedge.microsoft.com/addons/detail/iikmkjmpaadaobahmlepeloendndfphd" target="_blank" rel="noopener noreferrer">TamperMonkey</a> plugin for Microsoft Edge.
        <br>
        <img alt="Click the 'Get' button" src="https://github.com/SwingTheVine/Wplace-BlueMarble/blob/main/docs/assets/ComputerEdgeInstall1.png"></li>
        <li>Right-click the extension.
        <br>
        <img alt="Enter the 'Manage Extension' menu" src="https://github.com/SwingTheVine/Wplace-BlueMarble/blob/main/docs/assets/ComputerEdgeInstall2.png"></li>
        <li>Left-click "Manage Extension."</li>
        <li>Enable "Developer Mode."
        <br>
        <img alt="Enable 'Developer Mode'" src="https://github.com/SwingTheVine/Wplace-BlueMarble/blob/main/docs/assets/ComputerEdgeInstall3.png"></li>
        <li>Download the <a href="https://github.com/SwingTheVine/Wplace-BlueMarble/releases" target="_blank" rel="noopener noreferrer">BlueMarble.user.js</a> file in the "Assets" of the latest release.</li>
        <li>Open the TamperMonkey Dashboard.
        <br>
        <img alt="Enter the TamperMonkey 'Dashboard'" src="https://github.com/SwingTheVine/Wplace-BlueMarble/blob/main/docs/assets/ComputerEdgeInstall4.png"></li>
        <li>Drag the <code>BlueMarble.user.js</code> file inside the dashboard of TamperMonkey.
        <br>
        <img alt="Drag the userscript into the dashboard" src="https://github.com/SwingTheVine/Wplace-BlueMarble/blob/main/docs/assets/ComputerChromeInstall5.png"></li>
        <li>Click the "Install" button to Install Blue Marble.
        <br>
        <img alt="Click the 'Install' button" src="https://github.com/SwingTheVine/Wplace-BlueMarble/blob/main/docs/assets/ComputerChromeInstall6.png"></li>
        <li>Enable Blue Marble inside the TamperMonkey dashboard.
        <br>
        <img alt="Enable Blue Marble" src="https://github.com/SwingTheVine/Wplace-BlueMarble/blob/main/docs/assets/ComputerChromeInstall7.png"></li>
        <li>Refresh the <a href="https://wplace.live/" target="_blank" rel="noopener noreferrer">wplace.live</a> webpage.</li>
      </ol>
    </details>
    <details>
      <summary>
        <b>Install on Firefox</b> <sup>(Click to expand)</sup>
      </summary>
      <ol>
        <li>Install the <a href="https://addons.mozilla.org/en-US/firefox/addon/tampermonkey/" target="_blank" rel="noopener noreferrer">TamperMonkey</a> plugin for Firefox.
        <br>
        <img alt="Click the 'Add to Firefox' button" src="https://github.com/SwingTheVine/Wplace-BlueMarble/blob/main/docs/assets/ComputerFireFoxInstall1.png"></li>
        <li><strong>One-click install:</strong> Click this link to Install Blue Marble directly: <a href="https://github.com/SwingTheVine/Wplace-BlueMarble/releases/download/pre/BlueMarble.user.js" target="_blank" rel="noopener noreferrer"><strong>Install Blue Marble</strong></a>
        <br>
        TamperMonkey will automatically detect the userscript and prompt you to install it.</li>
        <li>Refresh the <a href="https://wplace.live/" target="_blank" rel="noopener noreferrer">wplace.live</a> webpage.</li>
      </ol>
    </details>
  </p>

  <h3>Template Instructions</h3>
  <p>
    Blue Marble will display your template as the same size. If your image is 500 pixels tall and 300 pixels wide, the template will be 500 pixels tall and 300 pixels wide. Here is the instructions to display a template image on the canvas:
    <ol>
      <li>Find the pixel of the top left corner. Fill in <code>Tl X</code>, <code>Tl Y</code>, <code>Px X</code>, and <code>Px Y</code> with the coordinates. You can use the "Pin" icon to auto-fill the coordinates after clicking the pixel.
      <br>
      <img alt="Find template coordinates" src="https://github.com/SwingTheVine/Wplace-BlueMarble/blob/main/docs/assets/TemplateCoordinates1.png"></li>
      <li>Upload a PNG or WEBP image.</li>
      <li>Click the "Enable" button.</li>
    </ol>
  </p>

  <h3>Script Settings</h3>
  <p>
    There are many settings available for the Blue Marble userscript! Through these settings, you can control how the script behaves.
  </p>

  <h3>Template Settings</h3>
  <p>
    <h4>Transparent Pixels</h4>
    <p>
      Templates for Blue Marble work slightly different from normal. Since there is a "Transparent" color, and transparent pixels in templates are typically ignored, your template should have a custom color to signify "Transparent" colored pixels. If a specific pixel can be any color, it should be transparent in the template. If a specific pixel should be "Transparent" color, it should have the <code>#deface</code> hex color. Any <code>#deface</code> colored pixel in your template will be interpereted as the "Transparent" color. Any transparent colored pixel in your template will be interpereted as ignored.
    </p>
    <h4>Coordinates</h4>
    <p>
      <h5>Tile Coordinates</h5>
      <p>
        The coordinate system for wplace.live is unique. Instead of all pixels having a global coordinate number (x, y), the coordinate number is relative to the tile. This means you need to know the tile number and the coordinate number to do anything. In Blue Marble, the tile coordinates and the pixel coordinates are displayed when you click on a pixel. These are the coordinates you should use for aligning a template.
        <br>
        <img alt="Where to find tile coordinates" src="https://github.com/SwingTheVine/Wplace-BlueMarble/blob/main/docs/assets/TemplateCoordinatesDisplay.png">
      </p>
      <h5>Template Coordinates</h5>
      <p>
        The template is aligned from the top left corner of the template. You can auto-fill this position using the "pin" icon next to the coordinate input boxes.
      </p>
    </p>
  </p>
</p>

<h2>How Versioning Works</h2>
<p>
  The versioning system for this userscript follows the <a href="https://semver.org/" target="_blank" rel="noopener noreferrer">Semantic Versioning rules</a>. As such, it is formatted in an <code>X.Y.Z</code> format where:
  <ul>
    <li>X is the major version. This is incremented when a non-backward compatible update is pushed. This is for new features that break previous versions of the userscript. Additionally, if wplace.live breaks the userscript, this will be incremented.</li>
    <li>Y is the minor version. This is incremented whenever I push to GitHub. This is for stable bug-fixes and new (non-breaking) features.</li>
    <li>Z is the patch version. This is incremented whenever I launch a development version of the userscript to test a patch. This is for unstable bug-fixes/features.</li>
  </ul>
</p>

<h2>Licenses</h2>
<p>
  (Below, all mentions of the "userscript" refer to the "Blue Marble" userscript made by SwingTheVine) <br>
  Most of this userscript is licensed under the <code>Mozilla Public License Version 2.0</code> (MPL-2.0). All software, code, and libraries in this repository are licensed under the MPL-2.0 license. However, the "Blue Marble" image in this userscript is owned by NASA and is licensed under the <code>Creative Commons 0 1.0 Universal</code> (CC0 1.0) license.
</p>

<h2>FAQ</h2>
<p>
  <h3>Is Blue Marble malware?</h3>
  <p><b>A:</b> Blue Marble does not contain malicious code. The Blue Marble code can be found in the <code>src/</code> folder. If you worry about Blue Marble being malware, you can read the code, then bundle it yourself using the tools in <code>build/</code>.

  <h3>How can Blue Marble place pixels for me?</h3>
  <p><b>A:</b> Unfortunately, Blue Marble will not support the automatic placement of pixels without user interaction because it is not allowed by Wplace.

  <h3>How do I hide the overlay?</h3>
  <p><b>A:</b> Turn the userscript off and refresh the page.</p>

  <h3>Why do game notifications appear on top of the overlay?</h3>
  <p><b>A:</b> Game notifications only appear when they need immediate attention. Therefore, they have priority over the overlay (which typically needs no attention).</p>
</p><|MERGE_RESOLUTION|>--- conflicted
+++ resolved
@@ -43,11 +43,7 @@
 
 <h1>Blue Marble</h1>
 <a href="https://status.wplace.lol" target="_blank" rel="noopener noreferrer"><img alt="Wplace Status" src="https://status.wplace.lol/badge/_/status?labelColor=5f5f5f&color=&style=flat&label=Wplace%20Status"></a>
-<<<<<<< HEAD
-<a href="" target="_blank" rel="noopener noreferrer"><img alt="Latest Version" src="https://img.shields.io/badge/Latest_Version-0.82.54-lightblue?style=flat"></a>
-=======
 <a href="" target="_blank" rel="noopener noreferrer"><img alt="Latest Version" src="https://img.shields.io/badge/Latest_Version-0.83.0-lightblue?style=flat"></a>
->>>>>>> 4133453c
 <a href="https://github.com/SwingTheVine/Wplace-BlueMarble/releases" target="_blank" rel="noopener noreferrer"><img alt="Latest Release" src="https://img.shields.io/github/v/release/SwingTheVine/Wplace-BlueMarble?sort=semver&style=flat&label=Latest%20Release&color=blue"></a>
 <a href="https://github.com/SwingTheVine/Wplace-BlueMarble/blob/main/LICENSE.txt" target="_blank" rel="noopener noreferrer"><img alt="Software License: MPL-2.0" src="https://img.shields.io/badge/Software_License-MPL--2.0-slateblue?style=flat"></a>
 <a href="https://discord.gg/tpeBPy46hf" target="_blank" rel="noopener noreferrer"><img alt="Contact Me" src="https://img.shields.io/badge/Contact_Me-gray?style=flat&logo=Discord&logoColor=white&logoSize=auto&labelColor=cornflowerblue"></a>
@@ -64,95 +60,6 @@
 <a href="" target="_blank" rel="noopener noreferrer"><img alt="Pages" src="https://github.com/SwingTheVine/Wplace-BlueMarble/actions/workflows/pages/pages-build-deployment/badge.svg?branch=wiki"></a>
 <a href="" target="_blank" rel="noopener noreferrer"><img alt="CodeQL" src="https://github.com/SwingTheVine/Wplace-BlueMarble/actions/workflows/github-code-scanning/codeql/badge.svg"></a>
 <a href="https://www.bestpractices.dev/projects/11067" target="_blank" rel="noopener noreferrer"><img alt="OpenSSF Best Practices" src="https://www.bestpractices.dev/projects/11067/badge"></a>
-<<<<<<< HEAD
-=======
-
-<h2>Quick Guide</h2>
-<p>
-  Press the arrows to reveal the option you want.
-  <details>
-    <summary>
-      <b>I want to download Blue Marble.</b> <sup>(Click to Expand)</sup>
-    </summary>
-    <a href="#installation-instructions">Click here</a> to view the installation instructions.
-  </details>
-  <details>
-    <summary>
-      <b>I want to ask questions about Blue Marble.</b> <sup>(Click to Expand)</sup>
-    </summary>
-    <a href="https://discord.gg/tpeBPy46hf" target="_blank" rel="noopener noreferrer">Click here</a> for the Discord server invite to the Blue Marble support server.
-    <br>
-    <a href="https://github.com/SwingTheVine/Wplace-BlueMarble/discussions/categories/q-a">Click here</a> for the GitHub help & question page for Blue Marble.
-  </details>
-  <details>
-    <summary>
-      <b>I want to report a bug.</b> <sup>(Click to Expand)</sup>
-    </summary>
-    <a href="https://github.com/SwingTheVine/Wplace-BlueMarble/issues/new/choose">Click here</a> to report a bug, then choose the "Bug Report" option.
-  </details>
-  <details>
-    <summary>
-      <b>I want to suggest a feature.</b> <sup>(Click to Expand)</sup>
-    </summary>
-    <a href="https://github.com/SwingTheVine/Wplace-BlueMarble/issues/new/choose">Click here</a> to suggest a feature, then choose the Feature Request" option.
-  </details>
-  <details>
-    <summary>
-      <b>I want to contribute.</b> <sup>(Click to Expand)</sup>
-    </summary>
-    <a href="https://github.com/SwingTheVine/Wplace-BlueMarble/blob/main/docs/CONTRIBUTING.md">Click here</a> to read the contributing guidelines.
-  </details>
-  <details>
-    <summary>
-      <b>I want to report a vulnerability.</b> <sup>(Click to Expand)</sup>
-    </summary>
-    <a href="https://github.com/SwingTheVine/Wplace-BlueMarble/security">Click here</a> to submit a vulnerability report.
-  </details>
-  <details>
-    <summary>
-      <b>I want to visit the website.</b> <sup>(Click to Expand)</sup>
-    </summary>
-    <a href="https://bluemarble.camilledaguin.fr/" target="_blank" rel="noopener noreferrer">Click here</a> to visit the official Blue Marble website.
-  </details>
-</p>
-
-<h2>Quick Guide</h2>
-<p>
-  Press the arrows to reveal the option you want.
-  <details>
-    <summary>
-      <b>I want to download Blue Marble.</b> <sup>(Click to Expand)</sup>
-    </summary>
-    <a href="#installation-instructions">Click here</a> to view the installation instructions.
-  </details>
-  <details>
-    <summary>
-      <b>I want to ask questions about Blue Marble.</b> <sup>(Click to Expand)</sup>
-    </summary>
-    <a href="https://discord.gg/tpeBPy46hf" target="_blank" rel="noopener noreferrer">Click here</a> for the Discord server invite to the Blue Marble support server.
-    <br>
-    <a href="https://github.com/SwingTheVine/Wplace-BlueMarble/discussions/categories/q-a">Click here</a> for the GitHub help & question page for Blue Marble.
-  </details>
-  <details>
-    <summary>
-      <b>I want to report a bug.</b> <sup>(Click to Expand)</sup>
-    </summary>
-    <a href="https://github.com/SwingTheVine/Wplace-BlueMarble/issues/new/choose">Click here</a> to report a bug, then choose the "Bug Report" option.
-  </details>
-  <details>
-    <summary>
-      <b>I want to suggest a feature.</b> <sup>(Click to Expand)</sup>
-    </summary>
-    <a href="https://github.com/SwingTheVine/Wplace-BlueMarble/issues/new/choose">Click here</a> to suggest a feature, then choose the Feature Request" option.
-  </details>
-  <details>
-    <summary>
-      <b>I want to contribute.</b> <sup>(Click to Expand)</sup>
-    </summary>
-    <a href="https://github.com/SwingTheVine/Wplace-BlueMarble/blob/main/docs/CONTRIBUTING.md">Click here</a> to read the contributing guidelines.
-  </details>
-</p>
->>>>>>> 4133453c
 
 <h2>Quick Guide</h2>
 <p>
