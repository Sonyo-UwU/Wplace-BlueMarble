--- conflicted
+++ resolved
@@ -214,14 +214,6 @@
                 imageData.data[pixelIndex] = 0;
                 imageData.data[pixelIndex + 1] = 0;
                 imageData.data[pixelIndex + 2] = 0;
-<<<<<<< HEAD
-                imageData.data[pixelIndex + 3] = 32; // Translucent black
-              } else { // Transparent negative space
-                imageData.data[pixelIndex + 3] = 0;
-              }
-            } else if (x % shreadSize !== 1 || y % shreadSize !== 1) { // Otherwise only draw the middle pixel
-              imageData.data[pixelIndex + 3] = 0; // Make the pixel transparent on the alpha channel
-=======
               } else {
                 imageData.data[pixelIndex] = 255;
                 imageData.data[pixelIndex + 1] = 255;
@@ -238,7 +230,6 @@
               if (!this.allowedColorsSet.has(`${r},${g},${b}`)) {
                 imageData.data[pixelIndex + 3] = 0; // hide non-palette colors
               }
->>>>>>> 79cb34ad
             }
           }
         }
