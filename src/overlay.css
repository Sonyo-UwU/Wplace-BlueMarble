--- conflicted
+++ resolved
@@ -257,20 +257,19 @@
   color: lightgray;
 }
 
-<<<<<<< HEAD
+/* All a elements */
+#bm-overlay a {
+  color: #cb4334;
+}
+
+/* Underline on hover */
+#bm-overlay a:hover {
+  text-decoration: underline;
+}
+
 /* All tooltip-content elements */
 #bm-overlay .tooltip-content {
     font-size: small;
-=======
-/* All a elements */
-#bm-overlay a {
-  color: #cb4334;
-}
-
-/* Underline on hover */
-#bm-overlay a:hover {
-  text-decoration: underline;
->>>>>>> 361266cc
 }
 
 /* The elements that need spacing from each-other */
