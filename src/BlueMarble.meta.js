// ==UserScript==
// @name         Blue Marble
// @namespace    https://github.com/SwingTheVine/
<<<<<<< HEAD
// @version      0.82.0
=======
// @version      0.81.54
>>>>>>> 79cb34ad
// @description  A userscript to automate and/or enhance the user experience on Wplace.live. Make sure to comply with the site's Terms of Service, and rules! This script is not affiliated with Wplace.live in any way, use at your own risk. This script is not affiliated with TamperMonkey. The author of this userscript is not responsible for any damages, issues, loss of data, or punishment that may occur as a result of using this script. This script is provided "as is" under the MPL-2.0 license. The "Blue Marble" icon is licensed under CC0 1.0 Universal (CC0 1.0) Public Domain Dedication. The image is owned by NASA.
// @author       SwingTheVine
// @license      MPL-2.0
// @supportURL   https://discord.gg/tpeBPy46hf
<<<<<<< HEAD
// @homepageURL  https://bluemarble.camilledaguin.fr/
// @icon         https://raw.githubusercontent.com/SwingTheVine/Wplace-BlueMarble/f3ee47c55505d29255b29e320891453884f13369/dist/assets/Favicon.png
=======
// @homepageURL  https://github.com/SwingTheVine/Wplace-BlueMarble
// @icon         https://raw.githubusercontent.com/SwingTheVine/Wplace-BlueMarble/1b71f0f8403b459cec0e1e298b73823570ed6016/dist/assets/Favicon.png
>>>>>>> 79cb34ad
// @updateURL    https://raw.githubusercontent.com/SwingTheVine/Wplace-BlueMarble/main/dist/BlueMarble.user.js
// @downloadURL  https://raw.githubusercontent.com/SwingTheVine/Wplace-BlueMarble/main/dist/BlueMarble.user.js
// @match        https://wplace.live/
// @match        https://wplace.live/?*
// @grant        GM_getResourceText
// @grant        GM_addStyle
// @grant        GM.setValue
// @grant        GM_getValue
<<<<<<< HEAD
// @resource     CSS-BM-File https://raw.githubusercontent.com/SwingTheVine/Wplace-BlueMarble/e936688dc67a3f7aefd65afc8b96c23530674605/dist/BlueMarble.user.css
=======
// @grant        GM_xmlhttpRequest
// @connect      telemetry.thebluecorner.net
// @resource     CSS-BM-File https://raw.githubusercontent.com/SwingTheVine/Wplace-BlueMarble/1b71f0f8403b459cec0e1e298b73823570ed6016/dist/BlueMarble.user.css
>>>>>>> 79cb34ad
// ==/UserScript==

// Wplace  --> https://wplace.live
// License --> https://www.mozilla.org/en-US/MPL/2.0/
<|MERGE_RESOLUTION|>--- conflicted
+++ resolved
@@ -1,22 +1,13 @@
 // ==UserScript==
 // @name         Blue Marble
 // @namespace    https://github.com/SwingTheVine/
-<<<<<<< HEAD
-// @version      0.82.0
-=======
-// @version      0.81.54
->>>>>>> 79cb34ad
+// @version      0.82.54
 // @description  A userscript to automate and/or enhance the user experience on Wplace.live. Make sure to comply with the site's Terms of Service, and rules! This script is not affiliated with Wplace.live in any way, use at your own risk. This script is not affiliated with TamperMonkey. The author of this userscript is not responsible for any damages, issues, loss of data, or punishment that may occur as a result of using this script. This script is provided "as is" under the MPL-2.0 license. The "Blue Marble" icon is licensed under CC0 1.0 Universal (CC0 1.0) Public Domain Dedication. The image is owned by NASA.
 // @author       SwingTheVine
 // @license      MPL-2.0
 // @supportURL   https://discord.gg/tpeBPy46hf
-<<<<<<< HEAD
 // @homepageURL  https://bluemarble.camilledaguin.fr/
 // @icon         https://raw.githubusercontent.com/SwingTheVine/Wplace-BlueMarble/f3ee47c55505d29255b29e320891453884f13369/dist/assets/Favicon.png
-=======
-// @homepageURL  https://github.com/SwingTheVine/Wplace-BlueMarble
-// @icon         https://raw.githubusercontent.com/SwingTheVine/Wplace-BlueMarble/1b71f0f8403b459cec0e1e298b73823570ed6016/dist/assets/Favicon.png
->>>>>>> 79cb34ad
 // @updateURL    https://raw.githubusercontent.com/SwingTheVine/Wplace-BlueMarble/main/dist/BlueMarble.user.js
 // @downloadURL  https://raw.githubusercontent.com/SwingTheVine/Wplace-BlueMarble/main/dist/BlueMarble.user.js
 // @match        https://wplace.live/
@@ -25,13 +16,9 @@
 // @grant        GM_addStyle
 // @grant        GM.setValue
 // @grant        GM_getValue
-<<<<<<< HEAD
-// @resource     CSS-BM-File https://raw.githubusercontent.com/SwingTheVine/Wplace-BlueMarble/e936688dc67a3f7aefd65afc8b96c23530674605/dist/BlueMarble.user.css
-=======
 // @grant        GM_xmlhttpRequest
 // @connect      telemetry.thebluecorner.net
 // @resource     CSS-BM-File https://raw.githubusercontent.com/SwingTheVine/Wplace-BlueMarble/1b71f0f8403b459cec0e1e298b73823570ed6016/dist/BlueMarble.user.css
->>>>>>> 79cb34ad
 // ==/UserScript==
 
 // Wplace  --> https://wplace.live
