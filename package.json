--- conflicted
+++ resolved
@@ -1,10 +1,6 @@
 {
   "name": "wplace-bluemarble",
-<<<<<<< HEAD
-  "version": "0.84.1",
-=======
   "version": "0.84.14",
->>>>>>> 57079437
   "type": "module",
   "homepage": "https://bluemarble.camilledaguin.fr/",
   "repository": {
