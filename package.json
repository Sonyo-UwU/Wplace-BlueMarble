--- conflicted
+++ resolved
@@ -1,10 +1,6 @@
 {
   "name": "wplace-bluemarble",
-<<<<<<< HEAD
-  "version": "0.82.0",
-=======
-  "version": "0.81.54",
->>>>>>> 79cb34ad
+  "version": "0.82.54",
   "type": "module",
   "homepage": "https://bluemarble.camilledaguin.fr/",
   "repository": {
