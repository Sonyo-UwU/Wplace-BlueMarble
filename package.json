--- conflicted
+++ resolved
@@ -1,10 +1,6 @@
 {
   "name": "wplace-bluemarble",
-<<<<<<< HEAD
-  "version": "0.82.54",
-=======
   "version": "0.83.0",
->>>>>>> 4133453c
   "type": "module",
   "homepage": "https://bluemarble.camilledaguin.fr/",
   "repository": {
